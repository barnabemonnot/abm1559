--- conflicted
+++ resolved
@@ -541,7 +541,6 @@
         },
         "pillow": {
             "hashes": [
-<<<<<<< HEAD
                 "sha256:006de60d7580d81f4a1a7e9f0173dc90a932e3905cc4d47ea909bc946302311a",
                 "sha256:0a2e8d03787ec7ad71dc18aec9367c946ef8ef50e1e78c71f743bc3a770f9fae",
                 "sha256:0eeeae397e5a79dc088d8297a4c2c6f901f8fb30db47795113a4a605d0f1e5ce",
@@ -573,40 +572,6 @@
             ],
             "markers": "python_version >= '3.6'",
             "version": "==8.0.1"
-=======
-                "sha256:04d984e45a0b9815f4b407e8aadb50f25fbb82a605d89db927376e94c3adf371",
-                "sha256:06e730451b70471c08b8a0ee7f18e7e1df310dba9c780bbfb730a13102b143db",
-                "sha256:1f59596af2b3d64a9e43f9d6509b7a51db744d0eecc23297617c604e6823c6ae",
-                "sha256:233513465a2f25fce537b965621866da3d1f02e15708f371dd4e19f0fb7b7711",
-                "sha256:2696f1a6402c1a42ed12c5cd8adfb4b381c32d41e35a34b8ee544309ef854172",
-                "sha256:2ca55a4443b463eec90528ac27be14d226b1c2b972178bc7d4d282ce89e47b6a",
-                "sha256:30615e9115f976e00a938a28c7152562e8cf8e221ddacf4446dd8b20c0d97333",
-                "sha256:3a77e7b9f8991b81d7be8e0b2deab05013cf3ebb24ac2b863d2979acb68c73dd",
-                "sha256:54667c8ab16658cc0b7d824d8706b440d4db8382a3561042758bdfd48ca99298",
-                "sha256:59304c67d12394815331eda95ec892bf54ad95e0aa7bc1ccd8e0a4a5a25d4bf3",
-                "sha256:594f2f25b7bcfd9542c41b9df156fb5104f19f5fcefa51b1447f1d9f64c9cc14",
-                "sha256:5b5dde5dcedc4e6f5a71d7654a3c6e189ced82e97d7896b1ca5a5c5e4e0e916f",
-                "sha256:6bcea85f93fb2c94a1bcd35704c348a929a7fb24a0ec0cc2b9fcbb0046b87176",
-                "sha256:718d7f0eb3351052023b33fe0f83fc9e3beeb7cbacbd0ff2b52524e2153e4598",
-                "sha256:7c4a7ee37027ca716f42726b6f9fc491c13c843c7af559e0767dfab1ae9682d4",
-                "sha256:87a855b64a9b692604f6339baa4f9913d06838df1b4ccf0cb899dd18f56ec03c",
-                "sha256:8c006d52365c0a6bb41a07f9c8f9f458ae8170e0af3b8c49bf7089347066b97b",
-                "sha256:8e29701229705615d3dcfc439c7c46f40f913e57c7fe322b1efc30d3f37d1287",
-                "sha256:9b5b41737853bc49943864d5980dfb401a09e78ddb471e71291810ccdeadd712",
-                "sha256:b04569ff215b85ce3e2954979d2d5e0bf84007e43ddcf84b632fc6bc18e07909",
-                "sha256:b731d45764349313bd956c07bdc1d43803bb0ad2b11354328a074e416c7d84bc",
-                "sha256:c12e33cb17e2e12049a49b77696ee479791a4e44e541fdc393ae043e1246389f",
-                "sha256:c41442c3814afeba1f6f16fd70cdf312a2c73c6dee8dc3ac8926bb115713ad1d",
-                "sha256:c4d743c5c91424965707c9c8edc58b7cb43c127dcaf191fbcd304e2082eef56a",
-                "sha256:d6766fd28f4f47cf93280a57e3dc6a9d11bdada1a6e9f019b8c62b12bbc86f6a",
-                "sha256:d904570afcdbec40eb6bdbe24cba8d95c0215a2c0cbbc9c16301045bc8504c1f",
-                "sha256:e674be2f349ea810e221b0113bd4491f53584ac848d5bcc3b62443cfa11d9c40",
-                "sha256:e6ac40f1a62a227eb00226eb64c9c82bc878a3ed700b5414d34c9be57be87e87",
-                "sha256:f5270369c799b4405ed47d45c88c09fbd7942fc9fb9891c0dabf0b8c751b625d"
-            ],
-            "markers": "python_version >= '3.6'",
-            "version": "==8.0.0"
->>>>>>> c919ebf5
         },
         "pox": {
             "hashes": [
